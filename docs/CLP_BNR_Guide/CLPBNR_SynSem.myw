###  CLP(BNR) Syntax and Semantics

#### Prolog Arithmetic

In executing a pure logic program, the result is independent of the order in which the statements (goals) are executed. This principal (*monotonicity*) is violated by how arithmetic is traditionally implemented in Prolog systems. For example:
eg
	?- X=0, Y is X+1.
	X = 0,
	Y = 1.

	?- Y is X+1, X=0.
	ERROR: Arguments are not sufficiently instantiated
	ERROR: In:
	ERROR: [9] _5210 is _5216+1
	ERROR: [8] '<meta-call>'(user:(...,...)) <foreign>
	ERROR: [7] <user>
One of the main objectives of CLP (e.g., CLP(FD) and CLP(Z)) is to solve this problem for integer arithmetic:
eg
	?- X=0, Y #= X+1.
	X = 0,
	Y = 1.

	?- Y #= X+1, X=0.
	Y = 1,
	X = 0.
aside>	Aside: To achieve full monotonic behaviour requires the ability to write `?- Exp = X+1, Y #= Exp.` as `?- Y #= Exp, Exp = X+1.` which CLP(FD) supports as an option. CLP(BNR) does not support this option, i.e., once the constraint is applied to a variable, that variable is constrained to being a number so unifying with a symbolic expression will fail.

To extend CLP into the domain of real numbers, two additional (and related) problems arise. First the set of real numbers has an infinite number of members many of which cannot be represented by the common floating point or rational number representations. Second, the computer based implementation of floating point arithmetic is unsound due to the decimal to binary conversion (e.g., `1.1` does not have a precise representation in IEEE float point format) and to rounding errors in evaluating floating point expressions. For example:
eg
	?- X is 1.1*1.1.
	X = 1.2100000000000002.

	?- X is sqrt(2), Y is X*X.
	X = 1.4142135623730951,
	Y = 2.0000000000000004.

	?- X is sqrt(2), 2 =:= X*X.
	false.
	
	?- X=1.1, A=5, X*(A+1) =:= X*A+X.
	false.
As a further consequence, as shown in the last example, the distributive law over real numbers no longer applies. Thus any output from programs involving floating point arithmetic should be treated with suspicion. (It should be noted that these issues are not confined to Prolog; other programming languages, and supporting arithmetic libraries, are equally weak in this regard. However, the effects are especially noticable when the underlying premise of the programming language, i.e., formal logic in Prolog, is violated.)

<#TableOfContents>

#### Real Intervals

Implementing a mathematically sound arithmetic system over the (infinite) set of real numbers on a finite computer is a challenging task. Commonly only a small subset of the reals, e.g., integers and IEEE floating point numbers, are represented in the finite numeric formats. This sacrifices precision and, as soon as any arithmetic operations requiring rounding are done, mathematical soundness (as shown above). Aribitrary precision can partially achieved for a price using multi-precision libraries, as SWI-Prolog's use of the GNU MP library demonstrates. However even that is insufficient since irrational values cannot concretely be represented in such a system. To address mathematical soundness requires a different approach and interval arithmetic is one way to tackle this problem.
 
An interval is a pair of numeric values, specifically a lower and upper bound, representing the set of real numbers between (and including) the bounds. Conventional arithmetic operations on numeric values is replaced by the corresponding arithmetic operations over intervals (e.g., see [Interval Arithmetic: from Principles to Implementation]). Since these involve arithmetic on the individual bounds, care must be taken to round any computed bounds outwards, i.e., lower bounds to {`-oo`} and upper bounds toward {`oo`}, to ensure that the interval result contains the real value being computed. This not only guarantees soundness but also quantifies the upper limit on any rounding errors accumulated during the computation. In a CLP context, intervals representing real values initially have large "widths" (the difference between the upper and lower bounds) and use constraints to narrow the bounds in much the same way as Prolog resolution "narrows" logic variables through unification.

In CLP(BNR), a real number {`x`} is associating a constrained logic variable with a closed interval defined by a numeric lower bound {`L`} and a numeric upper bound {`U`} such that {`L<=x<=U`}. If the bounds of such an arithmetic variable narrow such that {`L=U`}, then the variable is unified with the bound's value. Any Prolog goal involving an arithmetic operation that narrows an interval such that {`L>U`} will fail. Possible values for bounds include {`+-oo`} as well as any numeric value supported by the underlying Prolog system (SWI-Prolog  supports integers, rational numbers, and floating point numbers).

One of the ways intervals can be created in CLP(BNR) is by using the `::/2` predicate. (In some previous versions, a single `:` was used, but SWI-Prolog has reserved this for module qualification, as in `mod_name:pred_name`.) `::` is defined as a Prolog infix operator and specifies a relation between a term (usually a logic variable) and its domain (in CLP terminology). The domain consists of the lower and upper bound, and a type; so far we have been discussing type `real`. The bounds may be left unspecified, in which case default values are substituted. Some examples:
eg
	?- X::real(-1,1).
	X::real(-1,1).

	?- X::real.
	X::real(-1.0e+16,1.0e+16).
	
	?- X::real(-1.1,1.1).
	X::real(-1.1000000000000003,1.1000000000000003).
	
	?- X::real(-11r10,11r10).
	﻿X::real(-1.1,1.1).

	?- X::real(-inf,inf).
	﻿X::real(-1.0Inf,1.0Inf).

	?- X::real(0.0,U).
	﻿X::real(0.0,1.0e+16).

	?- X::real(-pi/2,pi/2).
	X = ﻿X::real(-1.570796326794897,1.570796326794897).

	?- X::real(-1/2,1/2).
	X = ﻿X::real(-0.5,0.5).
	
	﻿?- [X,Y]::real(-1r2,1r2), write([X,Y]).
	﻿[_179276{real(-0.5,0.5)},_179348{real(-0.5,0.5)}]
	X::real(-0.5, 0.5),
	Y::real(-0.5, 0.5).
These simple examples illustrate a number of points:
1..
	+ Bounds can be integer, rational, or floating point values. The magnitude of default values for {`L`} and {`U`} is {`+-1.0e16`}. This is fairly generous but also allows for limited arithmetic operations without causing overflows (i.e., to {`oo`}). For completeness, intervals with infinite bounds are supported (see the fourth example). But because just about any operation involving an infinity generates another infinity, these intervals can be difficult to narrow (see below). Therefore infinite bounds must be explicitly specified.
	+ Floating point bounds values are rounded outward (towards {`-oo`} for lower bound and {`+oo`} for upper bound). This is done because the syntactic value and the resulting internal value may not be equivalent. By rounding outwards, the resulting interval is guaranteed to contain the syntactic value. Since integer and rational values are "precise", no outward rounding is required.
	+ A rational value can be optionally defined using integer fraction syntax, e.g., `1r2`, `11r10`, when using `::/2` (and in constraints, as we shall see later). These values are considered precise whereas floating point numbers are imprecise and rounded outwards to ensure soundness.
	+ Bounds can be (grounded) arithmetic expressions. If the evaluated expression yields a floating point result, it will be outward rounded. (Since there is no guarantee of the preciseness of a floating point result, it is a user responsibility to ensure that this is sufficient. As of version 8.2.0 of SWI-Prolog, IEEE rounding modes are supported in arithmetic evaluation.) 
	+ Multiple intervals with the same domain can be "declared" using a list.
	+ Attributed variables in answers involving intervals are presented in a simplified format to enhance readability. Any top level interval variables are presented as `Var::Type(L,U)` consistent with SWI-Prolog practice of displaying goals and any rational bounds are presented as (approximate) floating point values. (Actual rational values are exposed when using "verbose" mode described below). Subnormal floats will be output as zero. Narrow `real` intervals are output in pseudo-ellipsis format (see examples below).

`::/2` can also be used to query the domain of an interval and it can be used to explicitly narrow an existing interval as long as the result is not empty::
eg
	?- X::real(-1.0,1.0),X::Dom.
	﻿Dom = real(-1.0000000000000002, 1.0000000000000002),
	X::real(-1.0000000000000002, 1.0000000000000002).

	?- X::real(1,10), X::real(5,100).
	X::real(5,10).

	?- X::real(1,10), X::real(15,100).
	false.
Note that the result of the narrowing is the intersection of the previous and new domains.

Intervals can be unified with numeric values if the value is contained in the interval's range and two intervals can be unified if the intersection of their ranges is non-empty:
eg
	?- [X,Y,Z]::real, X=0, Y=42.42, Z is pi.
	X = 0,
	Y = 42.42,
	Z = 3.141592653589793.

	?- X::real(L,0), X=1.
	false.

	?- X::real(L,0), X=fred.
	false.

	﻿?- X::real(-10,10), Y::real(0,100), writeln([X,Y]), X=Y, write([X,Y]).
	[_686232{real(-10,10)},_686304{real(0,100)}]
	[_686232{real(0,10)},_686232{real(0,10)}]
	X = Y,
	Y::real(0,10).

	?- X::real(-10,10), Y::real(50,100), X=Y.
	false.
Note that the `write` family of predicates will output the interval attribute as its domain. For this to occur the write `attribute` option should be set to `portray` (`clpBNR` sets this value as the default). If this option is ever set to `write`, an infinite print loop (and probably a crash) will result due to the internal internal structure of `clpBNR` attributes. Bottom line, never use the `attribute(write)` option when outputting intervals. 

<#TableOfContents>

#### Constraints on Real Intervals

The previous section described how to create real intervals from logic variables and the semantics of unification within Prolog. But intervals only become useful when we can define relationships between them. These relationships, or constraints, are defined using the Prolog predicate `{}`, defined as an "outfix" operator (used as brackets).

A constraint defines a relationship that must hold, i.e., evaluate to *true*. For expressions of `real` intervals, this confines us to equality (infix operator `==`) and inequality (infix operators `=<` and `>=`). Constraints that are not *true* fail (in Prolog).

aside> Aside: Since real values are represented by closed ranges defined by numbers which can be implemented as a computer data type (floating point, integer, or rational), the other inequalities (`<`, `>`, and `<>`) are incomplete, and therefore should, in general, be avoided. For example, the constraint {`X<Y`} means that any real values less than the (representable) lower bound of {`Y`} will be included in {`X`}. And since the (representable) upper bound of {`X`} must be less than the lower bound of {`Y`}, there are real values between the two that aren't in either {`X`} or {`Y`}. Any solutions in this "twilight zone" will never be found, hence the incompleteness of `<` (and by analogy `>` and `<>`) on `real` intervals.

The left and right hand sides of the (in)equality can be any arithmetic expression using intervals and numbers (constants). (A complete list of supported functions is in "`clpBNR` Reference"). By convention, CLP(BNR) uses the same operators and semantics as the underlying Prolog arithmetic. for example:
eg
	?- {X**2==3}.
	﻿X::real(-1.7320508075688776,1.7320508075688776).
While `X` is initially unbounded, the constraint has narrowed the range to include the two possible values; one positive and one negative. For comparison, here's the standard Prolog calculation of {`sqrt(3)`}:
eg
	?- X is sqrt(3).
	X = 1.7320508075688772.
First note that the arithmetic `sqrt` function is defined to only calculate the positive root, and any consideration of negative roots, if needed, must be built into the higher level applcation. Also notice that the interval bounds above are slightly larger in magnitude than the floating point `sqrt(3)` but the final interval includes that value (as well as its negative). Since floating point arithmetic is imprecise, the result of any floating point calculation on interval bounds has to be rounded outward to ensure that "real" answer is included in the bounds of the interval. Outward rounding is not always required. In some cases arithmetic operations are only applied to "precise" bounds (integers and rationals) so the result is precise. Other relations, e.g., `abs`, `min`, and `max`, only require comparisons and sign changes, so the calculation of new bounds doesn't require floating point arithmetic and no outward rounding is necessary.

If we add another constraint:
eg
	?- {X**2==3}, {X>=0}.
	X:: 1.732050807568877... .
we see that the interval has almost narrowed to a point solution (the positive `sqrt(3)`), although we can never quite get there due to the limits of floating point precision. This example also demonstrates the alternative top level output format for `real` intervals that are narrow enough to share leading digits between the `L` and `U` values; common digits are output followed by `...` (defined as a postfix operator).

For convenience, multiple constraints can be written in a single pair of `{}` using commas as separators. This is interpreted as a conjunction consistent with conventional Prolog use of '`,`' in clause bodies and top level queries. Also note that the order in which the constraints are written doesn't matter:
eg
	?- {X>=0, X**2==3}.
	﻿X:: 1.732050807568877... .
In some cases, variables can even be narrowed to a point value resulting in unification with the logic variable:
eg
	?- {X**3==8}.
	X = 2.
An example involving two intervals:
eg
	?- Y::real(1,3), {X**2==Y}.
	﻿Y::real(1,3),
	X::real(-1.7320508075688776,1.7320508075688776).

	?- {X**2==Y, X=<0}, Y::real(1,3).
	﻿X::real(-1.7320508075688776,-1),
	Y::real(1,3).
In the first case, `X` contains values (between `-1` and `1`) which are not possible solutions. But `X` is the smallest interval that contains all the solutions and allows for rounding error. In the second case, `X` narrows to include all the possible negative values, but the only "impossible" values in the range are close to the lower bound due to rounding errors. Note the order of the declaration and the constraint isn't important; as in other CLP systems, it looks like the logical properties of pure Prolog are starting to apply to arithmetic again.

Failure occurs whenever the constraints don't hold:
eg
	?- {X**2==Y}, Y = -8.
	false.

	?- {X**3==Y}, Y = -8.
	X = -2,
	Y = -8.
This raises the issue of what these "answers" mean. First, the failure of a properly formulated question indicates that no solution is possible. However, when dealing with infinite numbers of real numbers, we can't have "completeness" in the sense that we will not usually be able to give exact solutions to problems, nor even be able to tell automatically whether a solution exists or not in the final interval domains. However, it will be correct in the sense that if the initial domains of the variables contained a solution, then so do the final (narrowed) domains. And, if an interval narrows to a point value (and unifies with the arithmetic variable), then an exact solution has been found, but the use of floating point arithmetic all but guarantees this never happens.

In abstract terms, this all sounds a bit unsettling but interval answers are still practically useful. For most problems of interest, solutions are known to exist, perhaps because non-existence would violate some law of physics, so it's usually just a matter of ensuring that the initial domains are wide enough to include solutions of interest. And because correctness is guaranteed, the effects of rounding errors in floating point arithmetic is explicit. As an added bonus, the effects of "fuzzy" input data can be taken into consideration when defining the initial domains.

Two more examples, one involving two linear equations and the other a pair of non-linear equations:
eg
	?- [X,Y]::real, {1==X+2*Y, Y-3*X==0}.
	﻿X:: 0.1428571428571428...,
	Y:: 0.428571428571428... .

	?- [X,Y]::real(0,1), {tan(X)==Y, X**2+Y**2==1}.
	﻿X:: 0.64988894666569...,
	Y:: 0.76002918167775... .
The answers for both examples have very narrow ranges but point solutions are impossible due to the limited precision of the underlying floating point arithmetic.

Now consider the following example of two non-linear equations: {`x^2+y^2=2`} and {`y-x^2=0`} (a circle and a parabola):
[circle-parabola]
To find the intersection of these two curves:
eg
	?- {X**2+Y**2==2, Y-X**2==0}.
	﻿X::real(-1.1892071150027212,1.1892071150027212),
	Y::real(0.765366864730179,1.4142135623730951).
This actually has two solutions: `X = -1, Y = 1` and `X = 1, Y = 1`, but the intervals haven't been narrowed to reflect this, as indicated by the green box defined by the "calculated" ranges of `X` and `Y`. One reason is that there are two solutions, so the best one could hope for is that `X` would narrow to `real(-1,1)` and `Y` would be unified with `1`. The second reason is that narrowing is done through iteration, one constraint at a time. From the circle equation, the maximum value of `Y` is {`sqrt(2)`}. Given this, and using the parabola equation, the range of `X` can be narrowed to (approximately) `(-1.189,1.189)`. Applying this to the circle equation, the range of `Y` can be further narrowed to `(0.765,1.414)`. But at this point further iteration doesn't change anything; increasing the lower bound of `Y` to the parabola doesn't narrow `X`. The constraint network has reached a stable state short of an optimal result.

The way to break this "stalemate" is by adding additional constraints. Note what happens when `X` is constrained to be positive:
eg
	?- {X**2+Y**2==2, Y-X**2==0, X>=0}.
	X:: 1.00000000000000...,
	Y:: 1.00000000000000... .
By eliminating the solution at `X= -1`, the local constraint propagation was able to find the remaining solution very quickly. Prolog backtracking can be used to generate both solutions:
eg
	?- {X**2+Y**2==2, Y-X**2==0}, ({X=<0};{X>=0}).
	﻿X:: -1.00000000000000...,
	Y:: 1.00000000000000... ;
	X:: 1.00000000000000...,
	Y:: 1.00000000000000... .
In this particular case, it's apparent why constraining `Y` would not have such a beneficial effect. Whatever additional constraint is placed on `Y`, a new stable state is quickly achieved (in the same way as the original iteration) albeit in a smaller box. And there will always be a box (of width 2) because there are two solutions which must be in the box. In general, not even that much may be obvious, so how does one a) pick an interval to constrain, and b) decide what constraint to apply?.

To alleviate this problem, CLP(BNR) provides `solve/1`. This predicate takes an interval and performs a nondeterministic bifurcating search to find solutions. Solving for `Y`:
eg
	?- {X**2+Y**2==2, Y-X**2==0}, solve(Y).
	﻿X::real(-1.000000017868724,1.000000017868724),
	Y:: 1.0000000... ;
	false.
`Y` can't get much narrower (`solve` has a default precision of approximately 6 digits) and `X` has now been narrowed as much as it can while still containing both solutions. Alternatively, solving for `X`:
eg
	?- {X**2+Y**2==2, Y-X**2==0}, solve(X).
	﻿X:: -1.00000000000000...,
	Y:: 1.00000000000000... ;
	X:: 1.00000000000000...,
	Y:: 1.00000000000000... .
On backtracking, this produces the two solutions. Note that local propagation has produced much smaller ranges (more than 6 digits) than that produced by `solve` itself.

If it's unclear which variable to choose to solve for, `solve/1` can take a list of variables. This performs a breadth first search on all the members of the list:
eg
	?- {X**2+Y**2==2, Y-X**2==0}, solve([X,Y]).
	﻿X:: -1.00000000000000...,
	Y:: 1.00000000000000... ;
	X:: 1.00000000000000...,
	Y:: 1.00000000000000... .

	?- {X**2+Y**2==2, Y-X**2==0}, findall(['X '=X,'Y '=Y],solve([X,Y]),L).
	﻿L = [[X =_75972, Y =_75984], [X =_76002, Y =_76014]],
	X::real(-1.1892071150027212, 1.1892071150027212),
	Y::real(0.765366864730179, 1.4142135623730951),
	_75972:: -1.00000000000000...,
	_75984:: 1.00000000000000...,
	_76002:: 1.00000000000000...,
	_76014:: 1.00000000000000... .
Note that in the second example `X` and `Y` are just the values after imposing the constraint (see above); backtracking in `findall` has removed all the final bindings of `X` and `Y`, but their values have been captured in `L`.

But there is another reason why intervals fail to "optimally" narrow; the so-called *dependency problem*. This is the overestimation of the result of an interval function when the same variable occurs more than once. Simply put, given intervals `X` and `Y` with the same range, the interval primitives can't distinguish between `{Z==X-X}`, where one might normally expect `Z` to be `0`, and `{Z==X-Y}`. This isn't an issue in conventional arithmetic where only single valued variables are used but is significant when the "operands" are ranges (i.e., sets of reals). In general, overestimation will occur unless the extension of a normal function into intervals only contains single occurences of each of its variables. (This was recognized as an issue in the Moore's original interval arithmetic work (1966).)

As an example, consider the constraint `{Y==X*(X+1)}` where `X` is in the range `-1` to `1`.
[dependency]
This constraint could be actually written four ways:
1..
	- `Y == X*(X+1)             Y` will narrow to `real(-2,2)`
	- `Y == X*X+X               Y` will narrow to `real(-2,2)`
	- `Y == X**2+X              Y` will narrow to `real(-1,2)`
	- `Y == (X+1/2)**2 - 1/4    Y` will narrow to `real(-1/4,2)`
The last form is the only one with a single occurence of `X` and yields the best result. In CLP(BNR), symbolic preprocessing of constraints will partially optimize so all of the first three variants will be mapped to the third variant (shown in the green box on the graph):
eg
	?- X::real(-1,1),{Y1==X*(X+1), Y2==X*X+X, Y3==X**2+X, Y4==(X+1/2)**2 - 1/4}.
	﻿X = X::real(-1,1),
	Y1 = Y1::real(-1,2),
	Y2 = Y2::real(-1,2),
	Y3 = Y3::real(-1,2),
	Y4 = Y4::real(-0.25,2).
For quadratics like this example, one can do additional preprocessing to find the single occurrence variant (#4.), but that's not always possible for an aribitrary constraint. Generally, optimizations of this kind are best left to the application level where specific characteristics of the problem can be exploited.

`solve/1` can be applied to find the optimal narrowing given these constraints but, in this particular case, it can take awhile:
eg
	?- X::real(-1,1),{Y==X*(X+1)},time(solve(Y)).
	﻿% 19,437,676 inferences, 3.167 CPU in 3.191 seconds (99% CPU, 6137730 Lips)
	X::real(-1, 1),
	Y::real(-0.2500011568168373, 2).
It doesn't make much sense to apply crude search predicates, like `solve/1`, to simple cases like this, but it does demonstrate the underlying correctness of the interval arithmetic.

Another example using `solve/1` to find the roots of a 256 degree polynomial (in this example, `X` should be declared to avoid floating point overflows when dealing with large powers):
eg
<<<<<<< HEAD
	?- X::real, {0 == 35*X**256 - 14*X**17 + X}, solve(X).
	﻿X:: -0.847943660827315... ;
	X:: ﻿0.000000000000000... ;
=======
	?- {0 == 35*X**256 - 14*X**17 + X}, solve(X).
	X:: -0.847943660827315... ;
	X:: 0.00000000000000000... ;
>>>>>>> fe2544e0
	X:: 0.847943660827315... ;
	X:: 0.995842494200498... .
This is all very general, and very declarative, and is done without the application of any numerical methods or deep understanding of the underlying machinery. But this comes at a computational price. For any particular problem space, e.g., systems of linear equations, it may well be that there are more efficient ways of arriving at the same solutions. Luckily numerical methods that apply to normal floating point arithmetic can also be applied to intervals of reals and, because of the underlying correctness of the arithmetic, you can actually have some confidence in the answers.

A final point on the unification of two intervals: when this occurs, the resulting interval has the intersection of the two ranges (as described above) AND its constraints are the union of the constraints from the two original intervals.

"Verbose" mode is enabled by setting the `clpBNR_verbose` prolog environment flag to `true` (default `false)`. When this is done all interval bounds are transparently output (no float conversion or ellipsis postfix format) and the constraint network is presented in top level answers. This can result in a significant amount of detail which may not be generally useful:
eg
	﻿?- set_prolog_flag(clpBNR_verbose,false).
	true.
	
	﻿?- {X==0.0,Y==10.01,S==X+Y*Z},Z::real(-1r2,1r2).
	X:: 0.0000000000000000...,
	Y:: 10.01000000000000...,
	S::real(-5.0050000000000034, 5.0050000000000034),
	Z::real(-0.5, 0.5).
	
	?- set_prolog_flag(clpBNR_verbose,true).
	true.
	
	﻿?- {X==0.0,Y==10.01,S==X+Y*Z},Z::real(-1r2,1r2).
	X::real(-5.0e-324, 5.0e-324),
	Y::real(10.009999999999998, 10.010000000000002),
	(S::real(-5.0050000000000034, 5.0050000000000034), {S==X+_28260}),
	(_28260::real(-5.005000000000003, 5.005000000000003), {_28260==Z*Y}),
	Z::real(-1r2, 1r2).
aside>
	Aside: In addition, `copy_term/3` will only generate a list of residual goals when `clpBNR_verbose` is `true`. This is a by-product of simplifying the top level output, and shouldn't impact the vast majority of CLP(BNR) developers.

<#TableOfContents>

#### Intervals with Infinite Bounds

The complete set of real numbers can be represented by the interval `real(-inf,inf)`. While it is possible to explicitly declare intervals with infinite bounds (as shown above), they can be generated in other ways. One way is to fail to declare bounds. When the constraint network is built internally, additional intervals are created internally to construct complicated constraints from the defined set of primitive of interval relations. When the primitives are evaluated, it's important that these internal intervals do not impact possible narrowings of the user defined intervals. Therefore, they are created with infinite bounds, as shown in this example that omits any bounds specifications:
eg
	?- {1==X+2*Y, Y-3*X==0}.
	﻿X::real(-1.0Inf,1.0Inf),
	Y::real(-1.0Inf,1.0Inf).
No narrowing is possible because the arithmetic on infinite bounds just generates more infinities. This can lead to the appearance of non-termination but, as we've already seen, declaring `X` and `Y` to be finite generally resolves this issue:
eg
	?- [X,Y]::real, {1==X+2*Y, Y-3*X==0}.
	X:: 0.1428571428571428...,
	Y:: 0.428571428571428... .
Another way of generating infinities is through arithmetic operations whose result is defined to be infinity:
eg
	﻿?- {Pinf==1/0, Ninf== -1/0, Reals==1/0.0}.
	Pinf = 1.0Inf,
	Ninf = -1.0Inf,
	Reals::real(-1.0Inf, 1.0Inf).
Note that while dividing by the integer `0` produces a point value (either `1.0Inf` or `-1.0Inf`), dividing by `0.0` yields an interval over all reals. That's due to the fact that `0.0`, like any other floating point literals, is represented a small interval containing the literal value. In this case it contains both positive and negative real values, hence the bounds are negative and positive infinity.

Another way of producing infinte bounds is by overflowing the supported 64-bit floating point range:
eg
	﻿?- {R1 == MF+1e3, R2 == MF*2}, current_prolog_flag(float_max,MF).
	MF = 1.7976931348623157e+308,
	R1::real(1.7976931348623157e+308, 1.0Inf),
	R2::real(1.7976931348623157e+308, 1.0Inf).
`R1` and `R2` can't get much narrower because there aren't any 64-bit floating point values between the two bounds.

Finally, some arithmetic operations involving infinities are undefined. These don't automatically fail, but they don't result in any narrowing either:
eg
	﻿?- {X1 == inf*inf, X2 == -inf*inf}.
	X1 = 1.0Inf,
	X2 = -1.0Inf.
	
	?- {X1 == inf-inf, X2 == -inf/inf}.
	X1::real(-1.0Inf, 1.0Inf),
	X2::real(-1.0Inf, 1.0Inf).
The first query uses defined results to narrow to a point value; the second does not, so the intervals are not narrowed.

Often infinities will disappear due to intersection with finite intervals. But it's always a good practice to write declarations and constraints that prevent them from occurring in the first place.

<#TableOfContents>

#### Applying Intervals to the Integer Domain

Many of the problems to which CLP has been applied come from Operations Research and some of these problems require the use of efficient constraint solvers over finite domains, especially on bounded integers. Since integers are technically a subset of reals, much of what was described in the previous two sections can also be applied to integer based problems. However knowing that the arithmetic variables in question are integers can have some significant advantages. Narrowing becomes more efficient because it is known that no solutions can occur between integer values. Enumeration of values becomes feasible since there are no longer an infinite number of possible values between the lower and upper bound of an interval. Finally, the inequalities `<`, `>`, and `<>` become complete since there are no longer any "twilight zones" between integer intervals that can contain possible solutions.

For these reasons, the domain type `integer` is supported to specify arithmetic variables that can only be integers. In operational terms, this means that whenever an `integer` interval bound is set to a non-integer value, it is rounded "inward" to the closest integer value. Some examples:
eg
	?- N::integer(-1,1).
	﻿N::integer(-1,1).

	?- N::integer(-1.5,3r2).
	﻿N::integer(-1,1).

	?- N::integer.
	﻿N::integer(-72057594037927936,72057594037927935).

	?- N::integer(pi/2,_).
	﻿N::integer(2,72057594037927935).

	?- N::integer(0,123456789012345678901234567890123456789012345678901234567890).
	﻿N::integer(0,123456789012345678901234567890123456789012345678901234567890).

	?- N::integer(0,inf).
	﻿N::integer(0,1.0Inf).
As above, these examples illustrate a number of points:
1..
	+ Any bounds value which is not an integer will be rounded "inward" (see above), i.e., the interval is narrowed.
	+ The numeric type of the bounds constants is independant of the domain type (`integer`). However, the resulting interval will only have bounds with integer values.
	+ The default value of the lower/upper bound for `integer` intervals in "unbounded" integer Prolog environments (as defined by the Prolog environment flag `bounded`) is `min_tagged_integer`/`max_tagged_integer` (again, as defined by Prolog environment flags).
	+ In unbounded environments, the magnitude of the bounds is unlimited so no overflows occur. The floating point constants for the infinities (`inf` or `-inf`) can be used to accomodate infinite integer bounds.
	+ As for `real`'s, the bounds can be (ground) expressions, but any resulting non-integer will be rounded inwards.
	+ The same output representation as for `real`'s is used, substituting `integer` for `real`. However, there is no simplified "ellipsis" format for `integer`'s.

It is permissible to "retype" a `real` to an `integer`, since that is a narrowing operation, but an `integer` cannot be retyped to a `real`. (In this case, order matters.) As before, failure will occur if the new range does not intersect with the current range.
eg
	?- N::real,N::integer(0,10).
	﻿N::integer(0,10).

	?- X::integer,X::real(0,10).
	﻿X::integer(0,10).

	?- N::real(_,0), N::integer(1,10).
	false.
In each case, the order of the goals is irrelevant. From this, you can also infer what will happen when two intervals with different domain types are unified:
eg
	?- N::integer, X::real(0,10), X=N.
	﻿N = X,
	X = X::integer(0,10).
Constraints are defined as for reals:
eg
	?- [M,N]::integer(0,8), {M==3*N}.
	M::integer(0,6),
	N::integer(0,2).

	?- [M,N]::integer(0,8), {M==3*N, M>=3}.
	﻿M::integer(3,6),
	N::integer(1,2).

	?- [M,N]::integer(0,8), {M==3*N, M>3}.
	M = 6,
	N = 2.
Note (as in the third example) that the inequalities that were unsound (incomplete) over `real`'s can safely be used in the `integer` domain. 

"Not equals" will be enforced only when the value becomes one of the bounds of the range and it can be eliminated.
eg
	?- [M,N]::integer(0,8), {M==3*N, M<>3}.
	﻿M::integer(0,6),
	N::integer(0,2).

	?- [M,N]::integer(0,8), {M==3*N, M<>3}, {M>0}.
	M = 6,
	N = 2.
Analogous to `solve/1` for reals, `enumerate/1` can be used to search for distinct solutions (in fact `solve` will default to `enumerate` for integer domains that are small enough):
eg
	?- [M,N]::integer(0,8), {M==3*N, M<>3}, enumerate(M).
	﻿M = N, N = 0 ;
	M = 6,
	N = 2.

	?- [M,N]::integer(0,8), {M==3*N, M<>3}, solve(M).
	﻿M = N, N = 0 ;
	M = 6,
	N = 2.
Since it is generally difficult to infer a domain type from a constraint which contains only arithmetic expressions, `integer` intervals usually require an explicit declaration (using `::/2`). The one exception is that the "not equals" inequality (`<>`) will constrain the right and left hand sides to be of type `integer`. This is not enforced for `<` and `>` inequalities as there may be some obscure cases, e.g., searching for minima and maxima, where they may be potentially useful. Nonetheless, their usage in the `real` domain should be avoided.

<#TableOfContents>

#### Boolean Algebra with Intervals

Boolean algebra has been fundamental in the development of digital circuits and is used in propositional calculus, set theory, and statistics. It is supported in most modern programming languages. While variables in expressions in numeric algebras denote numbers, variables in boolean algebra denote the truth values, *false* and *true*. These values can be, and usually are, represented by the binary digits `0` and `1`. So a `boolean` in CLP(BNR) has the domain `integer(0,1)`. For convenience and clarity, the domain type `boolean` can be used:
eg
	?- B::boolean.
	﻿B::boolean.
Note that the range is implied by the type.

Although the basic boolean operations of conjunction, disjunction, and negation can be defined in terms of arithmetic operations, for clarity the infix operators `and` and `or`, and prefix operator `~` (respectively) are defined.  For added convenience, `nand`, `nor`, `xor`, and `->` (boolean implication) are also defined as infix operators. When these operators are used, the domain of any operands in constraints can be inferred as `boolean` or `integer(0,1)`, so an explicit declaration using `::` is usually not necessary. Boolean expressions also evaluate to *true* (1) or *false* (0) and so can be used directly as constraints (*false* implies failure).
eg
	?- {A or B}.
	﻿A::boolean,
	B::boolean.

	?- {A and B}.
	﻿A = B, B = 1.

	?- {~(A nand B)}.
	﻿A = B, B = 1.

	?- {A nor B}.
	﻿A = B, B = 0.
	
	?- {B and (C or ~D)}.
	﻿B = 1,
	C::boolean,
	D::boolean.
	
	?- {B and (C or ~D)} ,C=0.
	﻿B = 1,
	C = D, D = 0.
`enumerate/1` or `solve/1` can be used to output truth tables:
eg
	?- {~A == C},enumerate([A,C]),print(~A == C),nl,fail.
	~0==1
	~1==0
	false.

	?- {~(A xor B) == C},solve([A,B,C]),print(~(A xor B) == C),nl,fail.
	~ (0 xor 0)==1
	~ (0 xor 1)==0
	~ (1 xor 0)==0
	~ (1 xor 1)==1
	false.
Use of intervals with other domain types in boolean expressions will narrow them to the boolean domain (by inference), which may not always be the intent and, usually, it's a bug:
eg
	?- [X,Y]::real,{X or (Y+42)}.
	X::boolean,
	Y::real(-42,-41).
All the comparision relations are also boolean expressions facilitating the expression of non-differentiable functions by combining boolean and numeric operations. For example, an alternative to the builtin `abs/1`:
eg
	﻿?- {Abs == ((X>=0) + (X=<0)* -1) *X}, X = 10.
	Abs = X, X = 10.
	
	?- {Abs == ((X>=0) + (X=<0)* -1) *X}, X = -10.
	Abs = 10,
	X = -10.
	
	?- {Abs == ((X>=0) + (X=<0)* -1) *X}, X = 0.
	Abs = X, X = 0.
  
<#TableOfContents>

#### Controlling Constraint Propogation

This topic requires a little understanding of what's happening "under the covers". A constraint expression is broken down into a set of primitive narrowing operations like `add`, `mul`, `le`, etc., that share intervals, i.e., constrained logic variables. When a primitive operation results in the narrowing of one of its argument intervals, any operations that share that interval must be "scheduled" so that the constraint network stays consistent and sound. Any narrowing may result in an empty range, which means the constraint network is inconsistent, causing backtracking and the "undoing" of the operation. And since we're mainly interested in finite solutions, intervals are not allowed to narrow to the infinities as point values.

This propogation can take a while to "settle"; one constraint triggering the re-evaluation of another which (directly or indirectly) may cause the original to execute again. Only when no changes in interval ranges occur will the propogation terminate (fixed point achieved), and that can take a while with 64-bit floating point values. To avoid the appearance of non-termination (a steady state network will eventually always be achieved), an internal limit is place on the amount of work that is done for any new constraint added to the network. Once this limit is exceeded, only "significant" changes will be propogated until a steady state is achieved. Note that result of this limiting will always be sound, i.e., if an answer exists, it will be present in the interval set. However, the set may not be as narrow as if the propogation was allowed to continue unchecked.

The work limit is a represented by a count of primitive operations that are executed bfore the limiting mechansim is enabled, and is user controllable using the Prolog environment flag `clpBNR_iteration_limit`; the default value should be adequate for most purposes.

It's usually not possible to predict which problems are affected by this "throttling" mechanism, but here's a simple example:
eg
	?- X::real,{X**2-2*X+1==0}.
	X:: 1.00... .
This is a simple quadratic with a single root at `X=1`:
[simple_quad]
As the interval `X` narrows towards the solution, the amount of narrowing achieved with each step decreases, so it can take a long time to reach the precision limit of the floating point representation. In this case, the throttling mechanism was enabled after reaching approximately 3 digits of precision. This can be seen using the `clpStatistic/1` predicate:
eg
	?- X::real,clpStatistics,{X**2-2*X+1==0},clpStatistic(userTime(T)),clpStatistic(max_iterations(I)).
	﻿T = 0.046844999999962056,
	I = 3001/3000,
	X:: 1.00... .
Propogation was terminated in `0.0455` seconds after `3,001` primitive operations (limit is `3,000`). A higher threshold is can be set:
eg
	?- set_prolog_flag(clpBNR_iteration_limit,30000),X::real,clpStatistics,{X**2-2*X+1==0},clpStatistic(userTime(T)),clpStatistic(max_iterations(I)).
	﻿T = 0.4550299999999652,
	I = 30001/30000,
	X:: 1.000... .
A tenfold increase in the limit achieved another digit of precision but takes about ten times longer. This will not always be the case, but illustrates the general effect of changing the value of this flag. It's there if you need it, but in most cases just leaving the flag set to the default value should suffice.
```aside>
Aside: `clpStatistics/0`, which resets the statistics values, and `clpStatistic/1` and `clpStatistics/1` support operational measurements of CLP(BNR) applications. A further example illustrating all the available measurements:
eg
	?- X::real,clpStatistics,{X**2-2*X+1==0},clpStatistics(SS).
	﻿SS = [userTime(0.04785000000003947), gcTime(0.003), globalStack(397792/524256), trailStack(112184/133096), localStack(2432/118648), inferences(178222), narrowingOps(3001), narrowingFails(0), node_count(5), max_iterations(3001/3000)],
	X:: 1.00... .
`clpBNR` specific measurements include:
*..
	- `narrowingOps` : number of primitive narrowing operations that were executed
	- `narrowingFails` : number of narrowing operations thay failed (constraint was violated)
	- `node_count` : size of the constraint network
	- `max_iterations` : high water mark of iteration count/`clpBNR_iteration_limit`
```

<#TableOfContents>

#### Inconsistent Constraints

In an ideal world, an inconsistent constraint (or mutually inconsistent constraints) should just fail as quickly as possible. In practice, detecting inconsistency may not be simple. The CLP(BNR) constraint compiler can detect some simple inconsistencies within a single constraint:
eg
	﻿?- {X==X+1}.
	false.
However, consider:
eg
	﻿?- {X==Y+1,Y==X}.
	X = Y,
	Y::real(-1.0Inf, 1.0Inf).
	
	?- X::real, {X==Y+1,Y==X}.
	X = Y,
	Y::real(-1.0e+16, 1.0e+16).
	
	?- X::real(-1e15,1e15), {X==Y+1,Y==X}.
	false.
In the first two cases, the addition of `1` is too small to affect the bounds of the result, i.e., no narrowing occurs. In the last case, it does alter the bounds sufficiently to permit the inconsistency to be detected. In the case of larger bounds, a bigger increment can trigger the same consistency check:
eg
	﻿?- X::real,{X==Y+10,Y==X}.
	false.
This is a simple concrete example where a positive answer does not necessarily guarantee a solution (the mutual constraints are inconsistent). And it also demonstrates why it's useful, and sometimes necessary, to constrain the variable domains as much as possible without over-constraining the solution.

Another example using integers and `<` (remember `<` is unsound over reals):
eg
	﻿?- [X,Y]::integer, {X<Y, Y<X}.
	X::integer(-72057594037924936, 72057594037924936),
	Y::integer(-72057594037924937, 72057594037924935).
	
	?- [X,Y]::integer(0,1000), {X<Y, Y<X}.
	false.
This somewhat confusing behaviour is a product of the throttling behaviour described above. The fixed point iteration is causing some narrowing but the throttling mechanism kicks in before it visibly affects the interval bounds. In the first case the mechansim is not triggered before failure. In the second case, throttling terminates the iteration before failure but after some narrowing has occurred. (`clpStatistics` can be used to verify this.)

The alternative to this behaviour is the appearance of non-termination; it will take a long time to narrow a wide domain by incremental steps (size `1` in the example above). (The fixed point iteration can be shown to terminate but, at some point, practical considerations must take precedence.)

Another interesting example of an inconsistent constraint:
eg
	﻿?- X::integer, {X>abs(X)}.
	X::integer(1, 72057594037927935).
The problem here is that constraint propogation gets stuck at a fixed point due to the dependancy issue. We can overcome this using `solve` but, in this case, that would take an excessively long time on the default integer range. With a somewhat limited range, the query produces the expected result:
eg
	﻿?- X::integer(-100000,100000), {X>abs(X)},solve(X).
	false.
Sometimes the dependency can broken by re-expressing the problem:
eg
	﻿?- [X,Y]::integer(-1200,1200), {Y>abs(X),Y==X}.
	false.
	
	?- [X,Y]::integer(-1201,1201), {Y>abs(X),Y==X}.
	X = Y,
	Y::integer(600, 601).
But there's a limit to the size of the domain as illustrated by the second query. In this case throttling has again terminated the fixed point iteration. As before, `solve` can be used as to break the impasse:
eg
	﻿?- [X,Y]::integer(-1201,1201), {Y>abs(X),Y==X}, solve(X).
	false.

The failure to "fail" in the face of inconsistent constraints isn't wrong according to the interpretation of positive answers documented above. It's just that the conditions weren't right to cause failure. So it's important to interpret any positive answers with this issue in mind.

<#TableOfContents>

#### Summary

By sharing the same fundamental framework based on numeric intervals, CLP(BNR) enables the mixing of arithmetic and boolean types in constraints. The implementation primarily consists of just two key predicates, `::/2` (used as an infix operator) for creating intervals (logic variables constrained to be numeric values) and `{}/1` (used as an outfix operator) to apply constraints to intervals.

Given sufficient constraints, it's possible to narrow an interval to a small range determined by the precision of the underlying arithmetic system, and, in some cases, to a single point value (which is then just unified with the original logic variable). Additional utility predicates like `solve/1` and `enumerate/1` can be used to search for multiple solutions or force narrowing in cases where the internal constraint propagation is too weak, dependency issues are present, or inconsistent constraints are specified. 

<#TableOfContents>

&
	[circle-parabola] <- image images/circle-parabola.png width=25% height=25% style="margin-left:200px"
	[dependency]      <- image images/dependency.png width=25% height=25% style="margin-left:200px"
	[simple_quad]     <- image images/simple_quad.png width=25% height=25% style="margin-left:200px"
	[data type]       <- link https://en.wikipedia.org/wiki/Data_type<|MERGE_RESOLUTION|>--- conflicted
+++ resolved
@@ -280,17 +280,12 @@
 
 Another example using `solve/1` to find the roots of a 256 degree polynomial (in this example, `X` should be declared to avoid floating point overflows when dealing with large powers):
 eg
-<<<<<<< HEAD
-	?- X::real, {0 == 35*X**256 - 14*X**17 + X}, solve(X).
-	﻿X:: -0.847943660827315... ;
-	X:: ﻿0.000000000000000... ;
-=======
 	?- {0 == 35*X**256 - 14*X**17 + X}, solve(X).
 	X:: -0.847943660827315... ;
 	X:: 0.00000000000000000... ;
->>>>>>> fe2544e0
 	X:: 0.847943660827315... ;
-	X:: 0.995842494200498... .
+	X:: 0.995842494200498... ;
+	false.
 This is all very general, and very declarative, and is done without the application of any numerical methods or deep understanding of the underlying machinery. But this comes at a computational price. For any particular problem space, e.g., systems of linear equations, it may well be that there are more efficient ways of arriving at the same solutions. Luckily numerical methods that apply to normal floating point arithmetic can also be applied to intervals of reals and, because of the underlying correctness of the arithmetic, you can actually have some confidence in the answers.
 
 A final point on the unification of two intervals: when this occurs, the resulting interval has the intersection of the two ranges (as described above) AND its constraints are the union of the constraints from the two original intervals.
